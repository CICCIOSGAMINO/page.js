!function(e){if("object"==typeof exports&&"undefined"!=typeof module)module.exports=e();else if("function"==typeof define&&define.amd)define([],e);else{var f;"undefined"!=typeof window?f=window:"undefined"!=typeof global?f=global:"undefined"!=typeof self&&(f=self),f.page=e()}}(function(){var define,module,exports;return (function e(t,n,r){function s(o,u){if(!n[o]){if(!t[o]){var a=typeof require=="function"&&require;if(!u&&a)return a(o,!0);if(i)return i(o,!0);throw new Error("Cannot find module '"+o+"'")}var f=n[o]={exports:{}};t[o][0].call(f.exports,function(e){var n=t[o][1][e];return s(n?n:e)},f,f.exports,e,t,n,r)}return n[o].exports}var i=typeof require=="function"&&require;for(var o=0;o<r.length;o++)s(r[o]);return s})({1:[function(_dereq_,module,exports){

  /* jshint browser:true */
  /* jshint -W079 */ // history.location
  /* globals require, module */

  /**
   * Module dependencies.
   */

  var pathtoRegexp = _dereq_('path-to-regexp');

  /**
   * Module exports.
   */

  module.exports = page;

  /**
   * To work properly with the URL
   * history.location generated polyfill in https://github.com/devote/HTML5-History-API
   */

  var location = window.history.location || window.location;

  /**
   * Perform initial dispatch.
   */

  var dispatch = true;

  /**
   * Base path.
   */

  var base = '';

  /**
   * Running flag.
   */

  var running;

  /**
  * HashBang option
  */

  var hashbang = false;

  /**
   * Register `path` with callback `fn()`,
   * or route `path`, or `page.start()`.
   *
   *   page(fn);
   *   page('*', fn);
   *   page('/user/:id', load, user);
   *   page('/user/' + user.id, { some: 'thing' });
   *   page('/user/' + user.id);
   *   page();
   *
   * @param {String|Function} path
   * @param {Function} fn...
   * @api public
   */

  function page(path, fn) {
    // <callback>
    if ('function' == typeof path) {
      return page('*', path);
    }

    // route <path> to <callback ...>
    if ('function' == typeof fn) {
      var route = new Route(path);
      for (var i = 1; i < arguments.length; ++i) {
        page.callbacks.push(route.middleware(arguments[i]));
      }
    // show <path> with [state]
    } else if ('string' == typeof path) {
      page.show(path, fn);
    // start [options]
    } else {
      page.start(path);
    }
  }

  /**
   * Callback functions.
   */

  page.callbacks = [];

  /**
   * Get or set basepath to `path`.
   *
   * @param {String} path
   * @api public
   */

  page.base = function(path){
    if (0 === arguments.length) return base;
    base = path;
  };

  /**
   * Bind with the given `options`.
   *
   * Options:
   *
   *    - `click` bind to click events [true]
   *    - `popstate` bind to popstate [true]
   *    - `dispatch` perform initial dispatch [true]
   *
   * @param {Object} options
   * @api public
   */

  page.start = function(options){
    options = options || {};
    if (running) return;
    running = true;
    if (false === options.dispatch) dispatch = false;
    if (false !== options.popstate) window.addEventListener('popstate', onpopstate, false);
    if (false !== options.click) window.addEventListener('click', onclick, false);
    if (true === options.hashbang) hashbang = true;
    if (!dispatch) return;
    var url = (hashbang && location.hash.indexOf('#!') === 0)
      ? location.hash.substr(2) + location.search
      : location.pathname + location.search + location.hash;
    page.replace(url, null, true, dispatch);
  };

  /**
   * Unbind click and popstate event handlers.
   *
   * @api public
   */

  page.stop = function(){
    running = false;
    removeEventListener('click', onclick, false);
    removeEventListener('popstate', onpopstate, false);
  };

  /**
   * Show `path` with optional `state` object.
   *
   * @param {String} path
   * @param {Object} state
   * @param {Boolean} dispatch
   * @return {Context}
   * @api public
   */

  page.show = function(path, state, dispatch){
    var ctx = new Context(path, state);
<<<<<<< HEAD
    ctx.pushState();
=======
    if (!ctx.unhandled) ctx.pushState();
>>>>>>> c7b0e847
    if (false !== dispatch) page.dispatch(ctx);
    return ctx;
  };

  /**
   * Replace `path` with optional `state` object.
   *
   * @param {String} path
   * @param {Object} state
   * @return {Context}
   * @api public
   */

  page.replace = function(path, state, init, dispatch){
    var ctx = new Context(path, state);
    ctx.init = init;
    if (false !== dispatch) page.dispatch(ctx);
    ctx.save();
    return ctx;
  };

  /**
   * Dispatch the given `ctx`.
   *
   * @param {Object} ctx
   * @api private
   */

  page.dispatch = function(ctx){
    var i = 0;

    function next() {
      var fn = page.callbacks[i++];
      if (!fn) return unhandled(ctx);
      fn(ctx, next);
    }

    next();
  };

  /**
   * Unhandled `ctx`. When it's not the initial
   * popstate then redirect. If you wish to handle
   * 404s on your own use `page('*', callback)`.
   *
   * @param {Context} ctx
   * @api private
   */

  function unhandled(ctx) {
<<<<<<< HEAD
=======
    var current = location.pathname + location.search;
    if (current == ctx.canonicalPath) return;
>>>>>>> c7b0e847
    page.stop();
    ctx.unhandled = true;
    location.href = ctx.canonicalPath;
  }

  /**
   * Initialize a new "request" `Context`
   * with the given `path` and optional initial `state`.
   *
   * @param {String} path
   * @param {Object} state
   * @api public
   */

  function Context(path, state) {
    if ('/' === path[0] && 0 !== path.indexOf(base)) path = base + path;
    var i = path.indexOf('?');

    this.canonicalPath = path;
    this.path = path.replace(base, '') || '/';

    this.title = document.title;
    this.state = state || {};
    this.state.path = path;
    this.querystring = ~i
      ? path.slice(i + 1)
      : '';
    this.pathname = ~i
      ? path.slice(0, i)
      : path;
    this.params = [];

    // fragment
    this.hash = '';
    if (!~this.path.indexOf('#')) return;
    var parts = this.path.split('#');
    this.path = parts[0];
    this.hash = parts[1] || '';
    this.querystring = this.querystring.split('#')[0];
  }

  /**
   * Expose `Context`.
   */

  page.Context = Context;

  /**
   * Push state.
   *
   * @api private
   */

  Context.prototype.pushState = function(){
    history.pushState(this.state
      , this.title
      , hashbang && this.canonicalPath !== '/'
        ? '#!' + this.canonicalPath
        : this.canonicalPath);
  };

  /**
   * Save the context state.
   *
   * @api public
   */

  Context.prototype.save = function(){
    history.replaceState(this.state
      , this.title
      , hashbang && this.canonicalPath !== '/'
        ? '#!' + this.canonicalPath
        : this.canonicalPath);
  };

  /**
   * Initialize `Route` with the given HTTP `path`,
   * and an array of `callbacks` and `options`.
   *
   * Options:
   *
   *   - `sensitive`    enable case-sensitive routes
   *   - `strict`       enable strict matching for trailing slashes
   *
   * @param {String} path
   * @param {Object} options.
   * @api private
   */

  function Route(path, options) {
    options = options || {};
    this.path = (path === '*') ? '(.*)' : path;
    this.method = 'GET';
    this.regexp = pathtoRegexp(this.path,
      this.keys = [],
      options.sensitive,
      options.strict);
  }

  /**
   * Expose `Route`.
   */

  page.Route = Route;

  /**
   * Return route middleware with
   * the given callback `fn()`.
   *
   * @param {Function} fn
   * @return {Function}
   * @api public
   */

  Route.prototype.middleware = function(fn){
    var self = this;
    return function(ctx, next){
      if (self.match(ctx.path, ctx.params)) return fn(ctx, next);
      next();
    };
  };

  /**
   * Check if this route matches `path`, if so
   * populate `params`.
   *
   * @param {String} path
   * @param {Array} params
   * @return {Boolean}
   * @api private
   */

  Route.prototype.match = function(path, params){
    var keys = this.keys,
        qsIndex = path.indexOf('?'),
        pathname = ~qsIndex
          ? path.slice(0, qsIndex)
          : path,
        m = this.regexp.exec(decodeURIComponent(pathname));

    if (!m) return false;

    for (var i = 1, len = m.length; i < len; ++i) {
      var key = keys[i - 1];

      var val = 'string' == typeof m[i]
        ? decodeURIComponent(m[i])
        : m[i];

      if (key) {
        params[key.name] = undefined !== params[key.name]
          ? params[key.name]
          : val;
      } else {
        params.push(val);
      }
    }

    return true;
  };

  /**
   * Handle "populate" events.
   */

  function onpopstate(e) {
    if (e.state) {
      var path = e.state.path;
      page.replace(path, e.state);
    }
  }

  /**
   * Handle "click" events.
   */

  function onclick(e) {
    if (1 != which(e)) return;
    if (e.metaKey || e.ctrlKey || e.shiftKey) return;
    if (e.defaultPrevented) return;

    // ensure link
    var el = e.target;
    while (el && 'A' != el.nodeName) el = el.parentNode;
    if (!el || 'A' != el.nodeName) return;

    // ensure non-hash for the same path
    var link = el.getAttribute('href');
    if (el.pathname == location.pathname && (el.hash || '#' == link)) return;

    // Check for mailto: in the href
    if (link && link.indexOf("mailto:") > -1) return;

    // check target
    if (el.target) return;

    // x-origin
    if (!sameOrigin(el.href)) return;

    // rebuild path
    var path = el.pathname + el.search + (el.hash || '');

    // same page
    var orig = path + el.hash;

    path = path.replace(base, '');
    if (base && orig == path) return;

    e.preventDefault();
    page.show(orig);
  }

  /**
   * Event button.
   */

  function which(e) {
    e = e || window.event;
    return null === e.which
      ? e.button
      : e.which;
  }

  /**
   * Check if `href` is the same origin.
   */

  function sameOrigin(href) {
    var origin = location.protocol + '//' + location.hostname;
    if (location.port) origin += ':' + location.port;
<<<<<<< HEAD
    return (href && (0 == href.indexOf(origin)));
=======
    return href && (0 === href.indexOf(origin));
>>>>>>> c7b0e847
  }

  page.sameOrigin = sameOrigin;

},{"path-to-regexp":2}],2:[function(_dereq_,module,exports){
/**
 * Expose `pathtoRegexp`.
 */
module.exports = pathtoRegexp;

/**
 * The main path matching regexp utility.
 *
 * @type {RegExp}
 */
var PATH_REGEXP = new RegExp([
  // Match already escaped characters that would otherwise incorrectly appear
  // in future matches. This allows the user to escape special characters that
  // shouldn't be transformed.
  '(\\\\.)',
  // Match Express-style parameters and un-named parameters with a prefix
  // and optional suffixes. Matches appear as:
  //
  // "/:test(\\d+)?" => ["/", "test", "\d+", undefined, "?"]
  // "/route(\\d+)" => [undefined, undefined, undefined, "\d+", undefined]
  '([\\/.])?(?:\\:(\\w+)(?:\\(((?:\\\\.|[^)])*)\\))?|\\(((?:\\\\.|[^)])*)\\))([+*?])?',
  // Match regexp special characters that should always be escaped.
  '([.+*?=^!:${}()[\\]|\\/])'
].join('|'), 'g');

/**
 * Escape the capturing group by escaping special characters and meaning.
 *
 * @param  {String} group
 * @return {String}
 */
function escapeGroup (group) {
  return group.replace(/([=!:$\/()])/g, '\\$1');
}

/**
 * Attach the keys as a property of the regexp.
 *
 * @param  {RegExp} re
 * @param  {Array}  keys
 * @return {RegExp}
 */
var attachKeys = function (re, keys) {
  re.keys = keys;

  return re;
};

/**
 * Normalize the given path string, returning a regular expression.
 *
 * An empty array should be passed in, which will contain the placeholder key
 * names. For example `/user/:id` will then contain `["id"]`.
 *
 * @param  {(String|RegExp|Array)} path
 * @param  {Array}                 keys
 * @param  {Object}                options
 * @return {RegExp}
 */
function pathtoRegexp (path, keys, options) {
  if (keys && !Array.isArray(keys)) {
    options = keys;
    keys = null;
  }

  keys = keys || [];
  options = options || {};

  var strict = options.strict;
  var end = options.end !== false;
  var flags = options.sensitive ? '' : 'i';
  var index = 0;

  if (path instanceof RegExp) {
    // Match all capturing groups of a regexp.
    var groups = path.source.match(/\((?!\?)/g) || [];

    // Map all the matches to their numeric keys and push into the keys.
    keys.push.apply(keys, groups.map(function (match, index) {
      return {
        name:      index,
        delimiter: null,
        optional:  false,
        repeat:    false
      };
    }));

    // Return the source back to the user.
    return attachKeys(path, keys);
  }

  if (Array.isArray(path)) {
    // Map array parts into regexps and return their source. We also pass
    // the same keys and options instance into every generation to get
    // consistent matching groups before we join the sources together.
    path = path.map(function (value) {
      return pathtoRegexp(value, keys, options).source;
    });

    // Generate a new regexp instance by joining all the parts together.
    return attachKeys(new RegExp('(?:' + path.join('|') + ')', flags), keys);
  }

  // Alter the path string into a usable regexp.
  path = path.replace(PATH_REGEXP, function (match, escaped, prefix, key, capture, group, suffix, escape) {
    // Avoiding re-escaping escaped characters.
    if (escaped) {
      return escaped;
    }

    // Escape regexp special characters.
    if (escape) {
      return '\\' + escape;
    }

    var repeat   = suffix === '+' || suffix === '*';
    var optional = suffix === '?' || suffix === '*';

    keys.push({
      name:      key || index++,
      delimiter: prefix || '/',
      optional:  optional,
      repeat:    repeat
    });

    // Escape the prefix character.
    prefix = prefix ? '\\' + prefix : '';

    // Match using the custom capturing group, or fallback to capturing
    // everything up to the next slash (or next period if the param was
    // prefixed with a period).
    capture = escapeGroup(capture || group || '[^' + (prefix || '\\/') + ']+?');

    // Allow parameters to be repeated more than once.
    if (repeat) {
      capture = capture + '(?:' + prefix + capture + ')*';
    }

    // Allow a parameter to be optional.
    if (optional) {
      return '(?:' + prefix + '(' + capture + '))?';
    }

    // Basic parameter support.
    return prefix + '(' + capture + ')';
  });

  // Check whether the path ends in a slash as it alters some match behaviour.
  var endsWithSlash = path[path.length - 1] === '/';

  // In non-strict mode we allow an optional trailing slash in the match. If
  // the path to match already ended with a slash, we need to remove it for
  // consistency. The slash is only valid at the very end of a path match, not
  // anywhere in the middle. This is important for non-ending mode, otherwise
  // "/test/" will match "/test//route".
  if (!strict) {
    path = (endsWithSlash ? path.slice(0, -2) : path) + '(?:\\/(?=$))?';
  }

  // In non-ending mode, we need prompt the capturing groups to match as much
  // as possible by using a positive lookahead for the end or next path segment.
  if (!end) {
    path += strict && endsWithSlash ? '' : '(?=\\/|$)';
  }

  return attachKeys(new RegExp('^' + path + (end ? '$' : ''), flags), keys);
};

},{}]},{},[1])
(1)
});<|MERGE_RESOLUTION|>--- conflicted
+++ resolved
@@ -1,10 +1,12 @@
 !function(e){if("object"==typeof exports&&"undefined"!=typeof module)module.exports=e();else if("function"==typeof define&&define.amd)define([],e);else{var f;"undefined"!=typeof window?f=window:"undefined"!=typeof global?f=global:"undefined"!=typeof self&&(f=self),f.page=e()}}(function(){var define,module,exports;return (function e(t,n,r){function s(o,u){if(!n[o]){if(!t[o]){var a=typeof require=="function"&&require;if(!u&&a)return a(o,!0);if(i)return i(o,!0);throw new Error("Cannot find module '"+o+"'")}var f=n[o]={exports:{}};t[o][0].call(f.exports,function(e){var n=t[o][1][e];return s(n?n:e)},f,f.exports,e,t,n,r)}return n[o].exports}var i=typeof require=="function"&&require;for(var o=0;o<r.length;o++)s(r[o]);return s})({1:[function(_dereq_,module,exports){
 
   /* jshint browser:true */
+  /* jshint laxcomma:true */
   /* jshint -W079 */ // history.location
+  /* jshint -W014 */
   /* globals require, module */
 
-  /**
+/**
    * Module dependencies.
    */
 
@@ -154,11 +156,7 @@
 
   page.show = function(path, state, dispatch){
     var ctx = new Context(path, state);
-<<<<<<< HEAD
     ctx.pushState();
-=======
-    if (!ctx.unhandled) ctx.pushState();
->>>>>>> c7b0e847
     if (false !== dispatch) page.dispatch(ctx);
     return ctx;
   };
@@ -175,8 +173,8 @@
   page.replace = function(path, state, init, dispatch){
     var ctx = new Context(path, state);
     ctx.init = init;
+    ctx.save(); // save before dispatching, which may redirect
     if (false !== dispatch) page.dispatch(ctx);
-    ctx.save();
     return ctx;
   };
 
@@ -209,11 +207,6 @@
    */
 
   function unhandled(ctx) {
-<<<<<<< HEAD
-=======
-    var current = location.pathname + location.search;
-    if (current == ctx.canonicalPath) return;
->>>>>>> c7b0e847
     page.stop();
     ctx.unhandled = true;
     location.href = ctx.canonicalPath;
@@ -444,11 +437,7 @@
   function sameOrigin(href) {
     var origin = location.protocol + '//' + location.hostname;
     if (location.port) origin += ':' + location.port;
-<<<<<<< HEAD
-    return (href && (0 == href.indexOf(origin)));
-=======
-    return href && (0 === href.indexOf(origin));
->>>>>>> c7b0e847
+    return (href && (0 === href.indexOf(origin)));
   }
 
   page.sameOrigin = sameOrigin;
