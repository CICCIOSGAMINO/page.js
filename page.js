--- conflicted
+++ resolved
@@ -1,13 +1,12 @@
 !function(e){if("object"==typeof exports&&"undefined"!=typeof module)module.exports=e();else if("function"==typeof define&&define.amd)define([],e);else{var f;"undefined"!=typeof window?f=window:"undefined"!=typeof global?f=global:"undefined"!=typeof self&&(f=self),f.page=e()}}(function(){var define,module,exports;return (function e(t,n,r){function s(o,u){if(!n[o]){if(!t[o]){var a=typeof require=="function"&&require;if(!u&&a)return a(o,!0);if(i)return i(o,!0);throw new Error("Cannot find module '"+o+"'")}var f=n[o]={exports:{}};t[o][0].call(f.exports,function(e){var n=t[o][1][e];return s(n?n:e)},f,f.exports,e,t,n,r)}return n[o].exports}var i=typeof require=="function"&&require;for(var o=0;o<r.length;o++)s(r[o]);return s})({1:[function(_dereq_,module,exports){
 
   /* jshint browser:true */
-<<<<<<< HEAD
-=======
+  /* jshint laxcomma:true */
   /* jshint -W079 */ // history.location
->>>>>>> 608f41c5
+  /* jshint -W014 */
   /* globals require, module */
 
-  /**
+/**
    * Module dependencies.
    */
 
@@ -225,11 +224,7 @@
    */
 
   function Context(path, state) {
-<<<<<<< HEAD
-    if ('/' == path[0] && 0 !== path.indexOf(base)) path = base + path;
-=======
     if ('/' === path[0] && 0 !== path.indexOf(base)) path = base + path;
->>>>>>> 608f41c5
     var i = path.indexOf('?');
 
     this.canonicalPath = path;
@@ -349,13 +344,9 @@
   Route.prototype.match = function(path, params){
     var keys = this.keys,
         qsIndex = path.indexOf('?'),
-<<<<<<< HEAD
-        pathname = ~qsIndex ? path.slice(0, qsIndex) : path,
-=======
         pathname = ~qsIndex
           ? path.slice(0, qsIndex)
           : path,
->>>>>>> 608f41c5
         m = this.regexp.exec(decodeURIComponent(pathname));
 
     if (!m) return false;
@@ -432,13 +423,9 @@
 
   function which(e) {
     e = e || window.event;
-<<<<<<< HEAD
-    return null === e.which ? e.button : e.which;
-=======
     return null === e.which
       ? e.button
       : e.which;
->>>>>>> 608f41c5
   }
 
   /**
@@ -448,11 +435,7 @@
   function sameOrigin(href) {
     var origin = location.protocol + '//' + location.hostname;
     if (location.port) origin += ':' + location.port;
-<<<<<<< HEAD
     return (href && (0 === href.indexOf(origin)));
-=======
-    return href && (0 === href.indexOf(origin));
->>>>>>> 608f41c5
   }
 
   page.sameOrigin = sameOrigin;
