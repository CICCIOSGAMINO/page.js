!function(e){if("object"==typeof exports&&"undefined"!=typeof module)module.exports=e();else if("function"==typeof define&&define.amd)define([],e);else{var f;"undefined"!=typeof window?f=window:"undefined"!=typeof global?f=global:"undefined"!=typeof self&&(f=self),f.page=e()}}(function(){var define,module,exports;return (function e(t,n,r){function s(o,u){if(!n[o]){if(!t[o]){var a=typeof require=="function"&&require;if(!u&&a)return a(o,!0);if(i)return i(o,!0);var f=new Error("Cannot find module '"+o+"'");throw f.code="MODULE_NOT_FOUND",f}var l=n[o]={exports:{}};t[o][0].call(l.exports,function(e){var n=t[o][1][e];return s(n?n:e)},l,l.exports,e,t,n,r)}return n[o].exports}var i=typeof require=="function"&&require;for(var o=0;o<r.length;o++)s(r[o]);return s})({1:[function(require,module,exports){
  /* globals require, module */

  'use strict';

  /**
   * Module dependencies.
   */

  var pathtoRegexp = require('path-to-regexp');

  /**
   * Module exports.
   */

  module.exports = page;

  /**
   * To work properly with the URL
   * history.location generated polyfill in https://github.com/devote/HTML5-History-API
   */

  var location = window.history.location || window.location;

  /**
   * Perform initial dispatch.
   */

  var dispatch = true;

  /**
   * Base path.
   */

  var base = '';

  /**
   * Running flag.
   */

  var running;

  /**
   * HashBang option
   */

  var hashbang = false;

  /**
   * Previous context, for capturing
   * page exit events.
   */

  var prevContext;

  /**
   * Register `path` with callback `fn()`,
   * or route `path`, or redirection,
   * or `page.start()`.
   *
   *   page(fn);
   *   page('*', fn);
   *   page('/user/:id', load, user);
   *   page('/user/' + user.id, { some: 'thing' });
   *   page('/user/' + user.id);
   *   page('/from', '/to')
   *   page();
   *
   * @param {String|Function} path
   * @param {Function} fn...
   * @api public
   */

  function page(path, fn) {
    // <callback>
    if ('function' === typeof path) {
      return page('*', path);
    }

    // route <path> to <callback ...>
    if ('function' === typeof fn) {
      var route = new Route(path);
      for (var i = 1; i < arguments.length; ++i) {
        page.callbacks.push(route.middleware(arguments[i]));
      }
      // show <path> with [state]
    } else if ('string' === typeof path) {
      'string' === typeof fn
        ? page.redirect(path, fn) : page.show(path, fn);
      // start [options]
    } else {
      page.start(path);
    }
  }

  /**
   * Callback functions.
   */

  page.callbacks = [];
  page.exits = [];

  /**
   * Current path being processed
   * @type {String}
   */
  page.current = '';

  /**
   * Get or set basepath to `path`.
   *
   * @param {String} path
   * @api public
   */

  page.base = function(path) {
    if (0 === arguments.length) return base;
    base = path;
  };

  /**
   * Bind with the given `options`.
   *
   * Options:
   *
   *    - `click` bind to click events [true]
   *    - `popstate` bind to popstate [true]
   *    - `dispatch` perform initial dispatch [true]
   *
   * @param {Object} options
   * @api public
   */

  page.start = function(options) {
    options = options || {};
    if (running) return;
    running = true;
    if (false === options.dispatch) dispatch = false;
    if (false !== options.popstate) window.addEventListener('popstate', onpopstate, false);
    if (false !== options.click) window.addEventListener('click', onclick, false);
    if (true === options.hashbang) hashbang = true;
    if (!dispatch) return;
    var url = (hashbang && ~location.hash.indexOf('#!')) ? location.hash.substr(2) + location.search : location.pathname + location.search + location.hash;
    page.replace(url, null, true, dispatch);
  };

  /**
   * Unbind click and popstate event handlers.
   *
   * @api public
   */

  page.stop = function() {
    page.current = '';
    if (!running) return;
    running = false;
    window.removeEventListener('click', onclick, false);
    window.removeEventListener('popstate', onpopstate, false);
  };

  /**
   * Show `path` with optional `state` object.
   *
   * @param {String} path
   * @param {Object} state
   * @param {Boolean} dispatch
   * @return {Context}
   * @api public
   */

<<<<<<< HEAD
  page.show = function(path, state, dispatch) {
    page.current = path;

    var ctx = new Context(path, state);

=======
  page.show = function(path, state, dispatch){
    var ctx = new Context(path, state);
    page.current = ctx.path;
>>>>>>> 53d4f94f
    if (false !== dispatch) page.dispatch(ctx);
    if (false !== ctx.handled) ctx.pushState();
    return ctx;
  };

  /**
   * Register route to redirect from one path to other
   * or just redirect to another route
   *
   * @param {String} from - if param 'to' is undefined redirects to 'from'
   * @param {String} [to]
   * @api public
   */
  page.redirect = function(from, to) {
    // Define route from a path to another
    if ('string' === typeof from && 'string' === typeof to) {
      page(from, function(e) {
        setTimeout(function() {
          page.replace(to);
        }, 0);
      });
    }

    // Wait for the push state and replace it with another
    if ('string' === typeof from && 'undefined' === typeof to) {
      setTimeout(function() {
        page.replace(from);
      }, 0);
    }
  };

  /**
   * Replace `path` with optional `state` object.
   *
   * @param {String} path
   * @param {Object} state
   * @return {Context}
   * @api public
   */

<<<<<<< HEAD
  page.replace = function(path, state, init, dispatch) {
    page.current = path;
=======
  page.replace = function(path, state, init, dispatch){
>>>>>>> 53d4f94f
    var ctx = new Context(path, state);
    page.current = ctx.path;
    ctx.init = init;
    ctx.save(); // save before dispatching, which may redirect
    if (false !== dispatch) page.dispatch(ctx);
    return ctx;
  };

  /**
   * Dispatch the given `ctx`.
   *
   * @param {Object} ctx
   * @api private
   */

  page.dispatch = function(ctx) {
    var prev = prevContext,
      i = 0,
      j = 0;

    prevContext = ctx;

    function nextExit() {
      var fn = page.exits[j++];
      if (!fn) return nextEnter();
      fn(prev, nextExit);
    }

    function nextEnter() {
      var fn = page.callbacks[i++];

      if (ctx.path !== page.current.replace(base, '')) {
        ctx.handled = false;
        return;
      }
      if (!fn) return unhandled(ctx);
      fn(ctx, nextEnter);
    }

    if (prev) {
      nextExit();
    } else {
      nextEnter();
    }
  };

  /**
   * Unhandled `ctx`. When it's not the initial
   * popstate then redirect. If you wish to handle
   * 404s on your own use `page('*', callback)`.
   *
   * @param {Context} ctx
   * @api private
   */

  function unhandled(ctx) {
    if (ctx.handled) return;
    var current;

    if (hashbang) {
      current = base + location.hash.replace('#!', '');
    } else {
      current = location.pathname + location.search;
    }

    if (current === ctx.canonicalPath) return;
    page.stop();
    ctx.handled = false;
    location.href = ctx.canonicalPath;
  }

  /**
   * Register an exit route on `path` with
   * callback `fn()`, which will be called
   * on the previous context when a new
   * page is visited.
   */
  page.exit = function(path, fn) {
    if (typeof path === 'function') {
      return page.exit('*', path);
    }

    var route = new Route(path);
    for (var i = 1; i < arguments.length; ++i) {
      page.exits.push(route.middleware(arguments[i]));
    }
  };

  /**
   * Remove URL encoding from the given `str`.
   * Accommodates whitespace in both x-www-form-urlencoded
   * and regular percent-encoded form.
   *
   * @param {str} URL component to decode
   */
  function decodeURLEncodedURIComponent(str) {
    return decodeURIComponent(str.replace(/\+/g, ' '));
  }

  /**
   * Initialize a new "request" `Context`
   * with the given `path` and optional initial `state`.
   *
   * @param {String} path
   * @param {Object} state
   * @api public
   */

  function Context(path, state) {
    path = decodeURLEncodedURIComponent(path);
    if ('/' === path[0] && 0 !== path.indexOf(base)) path = base + (hashbang ? '#!' : '') + path;
    var i = path.indexOf('?');

    this.canonicalPath = path;
    this.path = path.replace(base, '') || '/';
    if (hashbang) this.path = this.path.replace('#!', '') || '/';

    this.title = document.title;
    this.state = state || {};
    this.state.path = path;
    this.querystring = ~i ? path.slice(i + 1) : '';
    this.pathname = ~i ? path.slice(0, i) : path;
    this.params = [];

    // fragment
    this.hash = '';
    if (!hashbang) {
      if (!~this.path.indexOf('#')) return;
      var parts = this.path.split('#');
      this.path = parts[0];
      this.hash = parts[1] || '';
      this.querystring = this.querystring.split('#')[0];
    }
  }

  /**
   * Expose `Context`.
   */

  page.Context = Context;

  /**
   * Push state.
   *
   * @api private
   */

  Context.prototype.pushState = function() {
    history.pushState(this.state, this.title, hashbang && this.path !== '/' ? '#!' + this.path : this.canonicalPath);
  };

  /**
   * Save the context state.
   *
   * @api public
   */

  Context.prototype.save = function() {
    history.replaceState(this.state, this.title, hashbang && this.path !== '/' ? '#!' + this.path : this.canonicalPath);
  };

  /**
   * Initialize `Route` with the given HTTP `path`,
   * and an array of `callbacks` and `options`.
   *
   * Options:
   *
   *   - `sensitive`    enable case-sensitive routes
   *   - `strict`       enable strict matching for trailing slashes
   *
   * @param {String} path
   * @param {Object} options.
   * @api private
   */

  function Route(path, options) {
    options = options || {};
    this.path = (path === '*') ? '(.*)' : path;
    this.method = 'GET';
    this.regexp = pathtoRegexp(this.path,
      this.keys = [],
      options.sensitive,
      options.strict);
  }

  /**
   * Expose `Route`.
   */

  page.Route = Route;

  /**
   * Return route middleware with
   * the given callback `fn()`.
   *
   * @param {Function} fn
   * @return {Function}
   * @api public
   */

  Route.prototype.middleware = function(fn) {
    var self = this;
    return function(ctx, next) {
      if (self.match(ctx.path, ctx.params)) return fn(ctx, next);
      next();
    };
  };

  /**
   * Check if this route matches `path`, if so
   * populate `params`.
   *
   * @param {String} path
   * @param {Array} params
   * @return {Boolean}
   * @api private
   */

  Route.prototype.match = function(path, params) {
    var keys = this.keys,
      qsIndex = path.indexOf('?'),
      pathname = ~qsIndex ? path.slice(0, qsIndex) : path,
      m = this.regexp.exec(decodeURIComponent(pathname));

    if (!m) return false;

    for (var i = 1, len = m.length; i < len; ++i) {
      var key = keys[i - 1];

      var val = 'string' === typeof m[i] ? decodeURIComponent(m[i]) : m[i];

      if (key) {
        params[key.name] = undefined !== params[key.name] ? params[key.name] : val;
      } else {
        params.push(val);
      }
    }

    return true;
  };

  /**
   * Handle "populate" events.
   */

  function onpopstate(e) {
    if (e.state) {
      var path = e.state.path;
      page.replace(path, e.state);
    } else {
      page.show(location.pathname + location.hash);
    }
  }

  /**
   * Handle "click" events.
   */

  function onclick(e) {

    if (1 !== which(e)) return;

    if (e.metaKey || e.ctrlKey || e.shiftKey) return;
    if (e.defaultPrevented) return;



    // ensure link
    var el = e.target;
    while (el && 'A' !== el.nodeName) el = el.parentNode;
    if (!el || 'A' !== el.nodeName) return;



    // Ignore if tag has a "download" attribute
    if (el.getAttribute('download')) return;

    // ensure non-hash for the same path
    var link = el.getAttribute('href');
    if (!hashbang && el.pathname === location.pathname && (el.hash || '#' === link)) return;



    // Check for mailto: in the href
    if (link && link.indexOf('mailto:') > -1) return;

    // check target
    if (el.target) return;

    // x-origin
    if (!sameOrigin(el.href)) return;



    // rebuild path
    var path = el.pathname + el.search + (el.hash || '');

    // same page
    var orig = path;

    path = path.replace(base, '');
    if (hashbang) path = path.replace('#!', '');



    if (base && orig === path) return;

    e.preventDefault();
    page.show(orig);
  }

  /**
   * Event button.
   */

  function which(e) {
    e = e || window.event;
    return null === e.which ? e.button : e.which;
  }

  /**
   * Check if `href` is the same origin.
   */

  function sameOrigin(href) {
    var origin = location.protocol + '//' + location.hostname;
    if (location.port) origin += ':' + location.port;
    return (href && (0 === href.indexOf(origin)));
  }

  page.sameOrigin = sameOrigin;
},{"path-to-regexp":2}],2:[function(require,module,exports){
/**
 * Expose `pathtoRegexp`.
 */
module.exports = pathtoRegexp;

/**
 * The main path matching regexp utility.
 *
 * @type {RegExp}
 */
var PATH_REGEXP = new RegExp([
  // Match already escaped characters that would otherwise incorrectly appear
  // in future matches. This allows the user to escape special characters that
  // shouldn't be transformed.
  '(\\\\.)',
  // Match Express-style parameters and un-named parameters with a prefix
  // and optional suffixes. Matches appear as:
  //
  // "/:test(\\d+)?" => ["/", "test", "\d+", undefined, "?"]
  // "/route(\\d+)" => [undefined, undefined, undefined, "\d+", undefined]
  '([\\/.])?(?:\\:(\\w+)(?:\\(((?:\\\\.|[^)])*)\\))?|\\(((?:\\\\.|[^)])*)\\))([+*?])?',
  // Match regexp special characters that should always be escaped.
  '([.+*?=^!:${}()[\\]|\\/])'
].join('|'), 'g');

/**
 * Escape the capturing group by escaping special characters and meaning.
 *
 * @param  {String} group
 * @return {String}
 */
function escapeGroup (group) {
  return group.replace(/([=!:$\/()])/g, '\\$1');
}

/**
 * Attach the keys as a property of the regexp.
 *
 * @param  {RegExp} re
 * @param  {Array}  keys
 * @return {RegExp}
 */
var attachKeys = function (re, keys) {
  re.keys = keys;

  return re;
};

/**
 * Normalize the given path string, returning a regular expression.
 *
 * An empty array should be passed in, which will contain the placeholder key
 * names. For example `/user/:id` will then contain `["id"]`.
 *
 * @param  {(String|RegExp|Array)} path
 * @param  {Array}                 keys
 * @param  {Object}                options
 * @return {RegExp}
 */
function pathtoRegexp (path, keys, options) {
  if (keys && !Array.isArray(keys)) {
    options = keys;
    keys = null;
  }

  keys = keys || [];
  options = options || {};

  var strict = options.strict;
  var end = options.end !== false;
  var flags = options.sensitive ? '' : 'i';
  var index = 0;

  if (path instanceof RegExp) {
    // Match all capturing groups of a regexp.
    var groups = path.source.match(/\((?!\?)/g) || [];

    // Map all the matches to their numeric keys and push into the keys.
    keys.push.apply(keys, groups.map(function (match, index) {
      return {
        name:      index,
        delimiter: null,
        optional:  false,
        repeat:    false
      };
    }));

    // Return the source back to the user.
    return attachKeys(path, keys);
  }

  if (Array.isArray(path)) {
    // Map array parts into regexps and return their source. We also pass
    // the same keys and options instance into every generation to get
    // consistent matching groups before we join the sources together.
    path = path.map(function (value) {
      return pathtoRegexp(value, keys, options).source;
    });

    // Generate a new regexp instance by joining all the parts together.
    return attachKeys(new RegExp('(?:' + path.join('|') + ')', flags), keys);
  }

  // Alter the path string into a usable regexp.
  path = path.replace(PATH_REGEXP, function (match, escaped, prefix, key, capture, group, suffix, escape) {
    // Avoiding re-escaping escaped characters.
    if (escaped) {
      return escaped;
    }

    // Escape regexp special characters.
    if (escape) {
      return '\\' + escape;
    }

    var repeat   = suffix === '+' || suffix === '*';
    var optional = suffix === '?' || suffix === '*';

    keys.push({
      name:      key || index++,
      delimiter: prefix || '/',
      optional:  optional,
      repeat:    repeat
    });

    // Escape the prefix character.
    prefix = prefix ? '\\' + prefix : '';

    // Match using the custom capturing group, or fallback to capturing
    // everything up to the next slash (or next period if the param was
    // prefixed with a period).
    capture = escapeGroup(capture || group || '[^' + (prefix || '\\/') + ']+?');

    // Allow parameters to be repeated more than once.
    if (repeat) {
      capture = capture + '(?:' + prefix + capture + ')*';
    }

    // Allow a parameter to be optional.
    if (optional) {
      return '(?:' + prefix + '(' + capture + '))?';
    }

    // Basic parameter support.
    return prefix + '(' + capture + ')';
  });

  // Check whether the path ends in a slash as it alters some match behaviour.
  var endsWithSlash = path[path.length - 1] === '/';

  // In non-strict mode we allow an optional trailing slash in the match. If
  // the path to match already ended with a slash, we need to remove it for
  // consistency. The slash is only valid at the very end of a path match, not
  // anywhere in the middle. This is important for non-ending mode, otherwise
  // "/test/" will match "/test//route".
  if (!strict) {
    path = (endsWithSlash ? path.slice(0, -2) : path) + '(?:\\/(?=$))?';
  }

  // In non-ending mode, we need prompt the capturing groups to match as much
  // as possible by using a positive lookahead for the end or next path segment.
  if (!end) {
    path += strict && endsWithSlash ? '' : '(?=\\/|$)';
  }

  return attachKeys(new RegExp('^' + path + (end ? '$' : ''), flags), keys);
};

},{}]},{},[1])(1)
});<|MERGE_RESOLUTION|>--- conflicted
+++ resolved
@@ -168,17 +168,9 @@
    * @api public
    */
 
-<<<<<<< HEAD
   page.show = function(path, state, dispatch) {
-    page.current = path;
-
-    var ctx = new Context(path, state);
-
-=======
-  page.show = function(path, state, dispatch){
     var ctx = new Context(path, state);
     page.current = ctx.path;
->>>>>>> 53d4f94f
     if (false !== dispatch) page.dispatch(ctx);
     if (false !== ctx.handled) ctx.pushState();
     return ctx;
@@ -219,12 +211,8 @@
    * @api public
    */
 
-<<<<<<< HEAD
+
   page.replace = function(path, state, init, dispatch) {
-    page.current = path;
-=======
-  page.replace = function(path, state, init, dispatch){
->>>>>>> 53d4f94f
     var ctx = new Context(path, state);
     page.current = ctx.path;
     ctx.init = init;
@@ -256,7 +244,7 @@
     function nextEnter() {
       var fn = page.callbacks[i++];
 
-      if (ctx.path !== page.current.replace(base, '')) {
+      if (ctx.path !== page.current) {
         ctx.handled = false;
         return;
       }
