  /* globals require, module */

  'use strict';

  /**
   * Module dependencies.
   */

  var pathtoRegexp = require('path-to-regexp');

  /**
   * Module exports.
   */

  module.exports = page;

  /**
   * To work properly with the URL
   * history.location generated polyfill in https://github.com/devote/HTML5-History-API
   */

  var location = window && (window.history.location || window.location);

  /**
   * Perform initial dispatch.
   */

  var dispatch = true;

  /**
   * Decode URL components (query string, pathname, hash).
   * Accommodates both regular percent encoding and x-www-form-urlencoded format.
   */
  var decodeURLComponents = true;

  /**
   * Base path.
   */

  var base = '';

  /**
   * Running flag.
   */

  var running;

  /**
   * HashBang option
   */

  var hashbang = false;

  /**
   * Previous context, for capturing
   * page exit events.
   */

  var prevContext;

  /**
   * Register `path` with callback `fn()`,
   * or route `path`, or redirection,
   * or `page.start()`.
   *
   *   page(fn);
   *   page('*', fn);
   *   page('/user/:id', load, user);
   *   page('/user/' + user.id, { some: 'thing' });
   *   page('/user/' + user.id);
   *   page('/from', '/to')
   *   page();
   *
   * @param {String|Function} path
   * @param {Function} fn...
   * @api public
   */

  function page(path, fn) {
    // <callback>
    if ('function' === typeof path) {
      return page('*', path);
    }

    // route <path> to <callback ...>
    if ('function' === typeof fn) {
      var route = new Route(path);
      for (var i = 1; i < arguments.length; ++i) {
        page.callbacks.push(route.middleware(arguments[i]));
      }
      // show <path> with [state]
    } else if ('string' === typeof path) {
      page['string' === typeof fn ? 'redirect' : 'show'](path, fn);
      // start [options]
    } else {
      page.start(path);
    }
  }

  /**
   * Callback functions.
   */

  page.callbacks = [];
  page.exits = [];

  /**
   * Current path being processed
   * @type {String}
   */
  page.current = '';

  /**
   * Get or set basepath to `path`.
   *
   * @param {String} path
   * @api public
   */

  page.base = function(path) {
    if (0 === arguments.length) return base;
    base = path;
  };

  /**
   * Bind with the given `options`.
   *
   * Options:
   *
   *    - `click` bind to click events [true]
   *    - `popstate` bind to popstate [true]
   *    - `dispatch` perform initial dispatch [true]
   *
   * @param {Object} options
   * @api public
   */

  page.start = function(options) {
    options = options || {};
    if (running) return;
    running = true;
    if (false === options.dispatch) dispatch = false;
    if (false === options.decodeURLComponents) decodeURLComponents = false;
    if (false !== options.popstate) window.addEventListener('popstate', onpopstate, false);
    if (false !== options.click) window.addEventListener('click', onclick, false);
    if (true === options.hashbang) hashbang = true;
    if (!dispatch) return;
    var url = (hashbang && ~location.hash.indexOf('#!')) ? location.hash.substr(2) + location.search : location.pathname + location.search + location.hash;
    page.replace(url, null, true, dispatch);
  };

  /**
   * Unbind click and popstate event handlers.
   *
   * @api public
   */

  page.stop = function() {
    page.current = '';
    if (!running) return;
    running = false;
    window.removeEventListener('click', onclick, false);
    window.removeEventListener('popstate', onpopstate, false);
  };

  /**
   * Show `path` with optional `state` object.
   *
   * @param {String} path
   * @param {Object} state
   * @param {Boolean} dispatch
   * @return {Context}
   * @api public
   */

  page.show = function(path, state, dispatch) {
    var ctx = new Context(path, state);
    page.current = ctx.path;
    if (false !== dispatch) page.dispatch(ctx);
    if (false !== ctx.handled) ctx.pushState();
    return ctx;
  };

  /**
   * Register route to redirect from one path to other
   * or just redirect to another route
   *
   * @param {String} from - if param 'to' is undefined redirects to 'from'
   * @param {String} [to]
   * @api public
   */
  page.redirect = function(from, to) {
    // Define route from a path to another
    if ('string' === typeof from && 'string' === typeof to) {
      page(from, function(e) {
        setTimeout(function() {
          page.replace(to);
        }, 0);
      });
    }

    // Wait for the push state and replace it with another
    if ('string' === typeof from && 'undefined' === typeof to) {
      setTimeout(function() {
        page.replace(from);
      }, 0);
    }
  };

  /**
   * Replace `path` with optional `state` object.
   *
   * @param {String} path
   * @param {Object} state
   * @return {Context}
   * @api public
   */


  page.replace = function(path, state, init, dispatch) {
    var ctx = new Context(path, state);
    page.current = ctx.path;
    ctx.init = init;
    ctx.save(); // save before dispatching, which may redirect
    if (false !== dispatch) page.dispatch(ctx);
    return ctx;
  };

  /**
   * Dispatch the given `ctx`.
   *
   * @param {Object} ctx
   * @api private
   */

  page.dispatch = function(ctx) {
    var prev = prevContext,
      i = 0,
      j = 0;

    prevContext = ctx;

    function nextExit() {
      var fn = page.exits[j++];
      if (!fn) return nextEnter();
      fn(prev, nextExit);
    }

    function nextEnter() {
      var fn = page.callbacks[i++];

      if (ctx.path !== page.current) {
        ctx.handled = false;
        return;
      }
      if (!fn) return unhandled(ctx);
      fn(ctx, nextEnter);
    }

    if (prev) {
      nextExit();
    } else {
      nextEnter();
    }
  };

  /**
   * Unhandled `ctx`. When it's not the initial
   * popstate then redirect. If you wish to handle
   * 404s on your own use `page('*', callback)`.
   *
   * @param {Context} ctx
   * @api private
   */

  function unhandled(ctx) {
    if (ctx.handled) return;
    var current;

    if (hashbang) {
      current = base + location.hash.replace('#!', '');
    } else {
      current = location.pathname + location.search;
    }

    if (current === ctx.canonicalPath) return;
    page.stop();
    ctx.handled = false;
    location.href = ctx.canonicalPath;
  }

  /**
   * Register an exit route on `path` with
   * callback `fn()`, which will be called
   * on the previous context when a new
   * page is visited.
   */
  page.exit = function(path, fn) {
    if (typeof path === 'function') {
      return page.exit('*', path);
    }

    var route = new Route(path);
    for (var i = 1; i < arguments.length; ++i) {
      page.exits.push(route.middleware(arguments[i]));
    }
  };

  /**
   * Remove URL encoding from the given `str`.
   * Accommodates whitespace in both x-www-form-urlencoded
   * and regular percent-encoded form.
   *
   * @param {str} URL component to decode
   */
  function decodeURLEncodedURIComponent(str) {
    return decodeURLComponents ? decodeURIComponent(str.replace(/\+/g, ' ')) : str;
  }

  /**
   * Initialize a new "request" `Context`
   * with the given `path` and optional initial `state`.
   *
   * @param {String} path
   * @param {Object} state
   * @api public
   */

  function Context(path, state) {
    if ('/' === path[0] && 0 !== path.indexOf(base)) path = base + (hashbang ? '#!' : '') + path;
    var i = path.indexOf('?');

    this.canonicalPath = path;
    this.path = path.replace(base, '') || '/';
    if (hashbang) this.path = this.path.replace('#!', '') || '/';

    this.title = document.title;
    this.state = state || {};
    this.state.path = path;
    this.querystring = ~i ? decodeURLEncodedURIComponent(path.slice(i + 1)) : '';
    this.pathname = decodeURLEncodedURIComponent(~i ? path.slice(0, i) : path);
    this.params = [];

    // fragment
    this.hash = '';
    if (!hashbang) {
      if (!~this.path.indexOf('#')) return;
      var parts = this.path.split('#');
      this.path = parts[0];
      this.hash = decodeURLEncodedURIComponent(parts[1]) || '';
      this.querystring = this.querystring.split('#')[0];
    }
  }

  /**
   * Expose `Context`.
   */

  page.Context = Context;

  /**
   * Push state.
   *
   * @api private
   */

  Context.prototype.pushState = function() {
    history.pushState(this.state, this.title, hashbang && this.path !== '/' ? '#!' + this.path : this.canonicalPath);
  };

  /**
   * Save the context state.
   *
   * @api public
   */

  Context.prototype.save = function() {
    history.replaceState(this.state, this.title, hashbang && this.path !== '/' ? '#!' + this.path : this.canonicalPath);
  };

  /**
   * Initialize `Route` with the given HTTP `path`,
   * and an array of `callbacks` and `options`.
   *
   * Options:
   *
   *   - `sensitive`    enable case-sensitive routes
   *   - `strict`       enable strict matching for trailing slashes
   *
   * @param {String} path
   * @param {Object} options.
   * @api private
   */

  function Route(path, options) {
    options = options || {};
    this.path = (path === '*') ? '(.*)' : path;
    this.method = 'GET';
    this.regexp = pathtoRegexp(this.path,
      this.keys = [],
      options.sensitive,
      options.strict);
  }

  /**
   * Expose `Route`.
   */

  page.Route = Route;

  /**
   * Return route middleware with
   * the given callback `fn()`.
   *
   * @param {Function} fn
   * @return {Function}
   * @api public
   */

  Route.prototype.middleware = function(fn) {
    var self = this;
    return function(ctx, next) {
      if (self.match(ctx.path, ctx.params)) return fn(ctx, next);
      next();
    };
  };

  /**
   * Check if this route matches `path`, if so
   * populate `params`.
   *
   * @param {String} path
   * @param {Array} params
   * @return {Boolean}
   * @api private
   */

  Route.prototype.match = function(path, params) {
    var keys = this.keys,
      qsIndex = path.indexOf('?'),
      pathname = ~qsIndex ? path.slice(0, qsIndex) : path,
      m = this.regexp.exec(decodeURIComponent(pathname));

    if (!m) return false;

    for (var i = 1, len = m.length; i < len; ++i) {
      var key = keys[i - 1];

      var val = 'string' === typeof m[i] ? decodeURLEncodedURIComponent(m[i]) : m[i];

      if (key) {
        params[key.name] = undefined !== params[key.name] ? params[key.name] : val;
      } else {
        params.push(val);
      }
    }

    return true;
  };

  /**
   * Handle "populate" events.
   */

  function onpopstate(e) {
    if (e.state) {
      var path = e.state.path;
      page.replace(path, e.state);
    } else {
      page.show(location.pathname + location.hash);
    }
  }

  /**
   * Handle "click" events.
   */

  function onclick(e) {

    if (1 !== which(e)) return;

    if (e.metaKey || e.ctrlKey || e.shiftKey) return;
    if (e.defaultPrevented) return;



    // ensure link
    var el = e.target;
    while (el && 'A' !== el.nodeName) el = el.parentNode;
    if (!el || 'A' !== el.nodeName) return;



    // Ignore if tag has
    // 1. "download" attribute
    // 2. rel="external" attribute
    if (el.getAttribute('download') ||
<<<<<<< HEAD
      el.getAttribute('rel') === 'external'
    ) return;
=======
        el.getAttribute('rel') === 'external'
       ) return;
>>>>>>> e62d7cad

    // ensure non-hash for the same path
    var link = el.getAttribute('href');
    if (!hashbang && el.pathname === location.pathname && (el.hash || '#' === link)) return;



    // Check for mailto: in the href
    if (link && link.indexOf('mailto:') > -1) return;

    // check target
    if (el.target) return;

    // x-origin
    if (!sameOrigin(el.href)) return;



    // rebuild path
    var path = el.pathname + el.search + (el.hash || '');

    // same page
    var orig = path;

    path = path.replace(base, '');
    if (hashbang) path = path.replace('#!', '');



    if (base && orig === path) return;

    e.preventDefault();
    page.show(orig);
  }

  /**
   * Event button.
   */

  function which(e) {
    e = e || window.event;
    return null === e.which ? e.button : e.which;
  }

  /**
   * Check if `href` is the same origin.
   */

  function sameOrigin(href) {
    var origin = location.protocol + '//' + location.hostname;
    if (location.port) origin += ':' + location.port;
    return (href && (0 === href.indexOf(origin)));
  }

  page.sameOrigin = sameOrigin;<|MERGE_RESOLUTION|>--- conflicted
+++ resolved
@@ -494,14 +494,7 @@
     // Ignore if tag has
     // 1. "download" attribute
     // 2. rel="external" attribute
-    if (el.getAttribute('download') ||
-<<<<<<< HEAD
-      el.getAttribute('rel') === 'external'
-    ) return;
-=======
-        el.getAttribute('rel') === 'external'
-       ) return;
->>>>>>> e62d7cad
+    if (el.getAttribute('download') || el.getAttribute('rel') === 'external') return;
 
     // ensure non-hash for the same path
     var link = el.getAttribute('href');
