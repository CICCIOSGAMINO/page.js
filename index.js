--- conflicted
+++ resolved
@@ -206,11 +206,6 @@
    */
 
   function unhandled(ctx) {
-<<<<<<< HEAD
-=======
-    var current = location.pathname + location.search;
-    if (current == ctx.canonicalPath) return;
->>>>>>> c7b0e847
     page.stop();
     ctx.unhandled = true;
     location.href = ctx.canonicalPath;
