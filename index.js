--- conflicted
+++ resolved
@@ -399,9 +399,5 @@
   function sameOrigin(href) {
     var origin = location.protocol + '//' + location.hostname;
     if (location.port) origin += ':' + location.port;
-<<<<<<< HEAD
-    return 0 === href.indexOf(origin);
-=======
-    return (href && (0 == href.indexOf(origin)));
->>>>>>> bbe3cdc6
+    return (href && (0 === href.indexOf(origin)));
   }