--- conflicted
+++ resolved
@@ -72,17 +72,10 @@
         page.callbacks.push(route.middleware(arguments[i]));
       }
     // show <path> with [state]
-<<<<<<< HEAD
     } else if ('string' == typeof path) {
-      if ('string' === typeof fn) {
-        page.redirect(path, fn);
-      } else {
-        page.show(path, fn);
-      }
-=======
-    } else if ('string' === typeof path) {
-      page.show(path, fn);
->>>>>>> 87a4a674
+      'string' === typeof fn
+        ? page.redirect(path, fn)
+        : page.show(path, fn);
     // start [options]
     } else {
       page.start(path);
